--- conflicted
+++ resolved
@@ -244,14 +244,10 @@
   return raw ? toRaw(raw) : observed
 }
 
-<<<<<<< HEAD
-export function markRaw<T extends object>(value: T): T {
-  //  markRaw - 添加不可转为响应式数据的标记
-=======
 export function markRaw<T extends object>(
   value: T
 ): T & { [RawSymbol]?: true } {
->>>>>>> 82e3f2dc
+  //  markRaw - 添加不可转为响应式数据的标记
   def(value, ReactiveFlags.SKIP, true)
   return value
 }
