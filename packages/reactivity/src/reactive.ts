--- conflicted
+++ resolved
@@ -370,12 +370,6 @@
   return raw ? toRaw(raw) : observed
 }
 
-<<<<<<< HEAD
-export function markRaw<T extends object>(
-  value: T
-): T & { [RawSymbol]?: true } {
-  //  markRaw - 添加不可转为响应式数据的标记
-=======
 export type Raw<T> = T & { [RawSymbol]?: true }
 
 /**
@@ -401,7 +395,7 @@
  * @see {@link https://vuejs.org/api/reactivity-advanced.html#markraw}
  */
 export function markRaw<T extends object>(value: T): Raw<T> {
->>>>>>> 020851e5
+  //  markRaw - 添加不可转为响应式数据的标记
   def(value, ReactiveFlags.SKIP, true)
   return value
 }
