--- conflicted
+++ resolved
@@ -189,9 +189,6 @@
   (): T
   effect: ReactiveEffect
 }
-<<<<<<< HEAD
-//传入effect的为副作用函数
-=======
 
 /**
  * Registers the given function to track reactive updates.
@@ -203,7 +200,7 @@
  * @param options - Allows to control the effect's behaviour.
  * @returns A runner that can be used to control the effect after creation.
  */
->>>>>>> 020851e5
+//传入effect的为副作用函数
 export function effect<T = any>(
   fn: () => T,
   options?: ReactiveEffectOptions
