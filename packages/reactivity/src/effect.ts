--- conflicted
+++ resolved
@@ -391,22 +391,8 @@
   debuggerEventExtraInfo?: DebuggerEventExtraInfo
 ) {
   // spread into array for stabilization
-<<<<<<< HEAD
   // 循环遍历 dep，去取每个依赖的副作用对象 ReactiveEffect
   //dep可能传过来的是一个set集合<reactiveEffect>
-  for (const effect of isArray(dep) ? dep : [...dep]) {
-    // 默认不允许递归，即当前 effect 副作用函数，如果递归触发当前 effect，会被忽略
-    if (effect !== activeEffect || effect.allowRecurse) {
-      if (__DEV__ && effect.onTrigger) {
-        effect.onTrigger(extend({ effect }, debuggerEventExtraInfo))
-      }
-      // effect.scheduler可以先不管，ref 和 reactive 都没有
-      if (effect.scheduler) {
-        effect.scheduler()
-      } else {
-        effect.run()  // 执行 effect 的副作用函数
-      }
-=======
   const effects = isArray(dep) ? dep : [...dep]
   for (const effect of effects) {
     if (effect.computed) {
@@ -424,15 +410,16 @@
   effect: ReactiveEffect,
   debuggerEventExtraInfo?: DebuggerEventExtraInfo
 ) {
+  // 默认不允许递归，即当前 effect 副作用函数，如果递归触发当前 effect，会被忽略
   if (effect !== activeEffect || effect.allowRecurse) {
     if (__DEV__ && effect.onTrigger) {
       effect.onTrigger(extend({ effect }, debuggerEventExtraInfo))
     }
+      // effect.scheduler可以先不管，ref 和 reactive 都没有
     if (effect.scheduler) {
       effect.scheduler()
     } else {
-      effect.run()
->>>>>>> 82e3f2dc
+        effect.run()  // 执行 effect 的副作用函数
     }
   }
 }