import { ErrorCodes, callWithErrorHandling } from './errorHandling'
import { isArray, NOOP } from '@vue/shared'
import { ComponentInternalInstance, getComponentName } from './component'
import { warn } from './warning'

export interface SchedulerJob extends Function {
  id?: number
  pre?: boolean
  active?: boolean
  computed?: boolean
  /**
   * Indicates whether the effect is allowed to recursively trigger itself
   * when managed by the scheduler.
   *
   * By default, a job cannot trigger itself because some built-in method calls,
   * e.g. Array.prototype.push actually performs reads as well (#1740) which
   * can lead to confusing infinite loops.
   * The allowed cases are component update functions and watch callbacks.
   * Component update functions may update child component props, which in turn
   * trigger flush: "pre" watch callbacks that mutates state that the parent
   * relies on (#1801). Watch callbacks doesn't track its dependencies so if it
   * triggers itself again, it's likely intentional and it is the user's
   * responsibility to perform recursive state mutation that eventually
   * stabilizes (#1727).
   */
  allowRecurse?: boolean
  /**
   * Attached by renderer.ts when setting up a component's render effect
   * Used to obtain component information when reporting max recursive updates.
   * dev only.
   */
  ownerInstance?: ComponentInternalInstance
}

export type SchedulerJobs = SchedulerJob | SchedulerJob[]
//清空回调函数正在执行中  标志正在执行队列
let isFlushing = false
//等待队列执行
let isFlushPending = false

const queue: SchedulerJob[] = []
let flushIndex = 0

const pendingPostFlushCbs: SchedulerJob[] = []
let activePostFlushCbs: SchedulerJob[] | null = null
let postFlushIndex = 0

const resolvedPromise = /*#__PURE__*/ Promise.resolve() as Promise<any>
let currentFlushPromise: Promise<void> | null = null

const RECURSION_LIMIT = 100
type CountMap = Map<SchedulerJob, number>

//同vue2.x   如果nextTick又回调函数，这添加到微任务执行队列  如果没有，这返回一个 已确认的promise
export function nextTick<T = void>(
  this: T,
  fn?: (this: T) => void
): Promise<void> {
  const p = currentFlushPromise || resolvedPromise
  return fn ? p.then(this ? fn.bind(this) : fn) : p
}

// #2768
// Use binary-search to find a suitable position in the queue,
// so that the queue maintains the increasing order of job's id,
// which can prevent the job from being skipped and also can avoid repeated patching.
//ID排序：使用二分法在队列中找到合适的位置，保持队列按照ID自增以防止被跳过或者重复执行某个回调
function findInsertionIndex(id: number) {
  // the start index should be `flushIndex + 1`
  let start = flushIndex + 1
  let end = queue.length

  while (start < end) {
    const middle = (start + end) >>> 1
    const middleJobId = getId(queue[middle])
    middleJobId < id ? (start = middle + 1) : (end = middle)
  }

  return start
}

export function queueJob(job: SchedulerJob) {
  // the dedupe search uses the startIndex argument of Array.includes()
  // by default the search index includes the current job that is being run
  // so it cannot recursively trigger itself again.
  // if the job is a watch() callback, the search will start with a +1 index to
  // allow it recursively trigger itself - it is the user's responsibility to
  // ensure it doesn't end up in an infinite loop.
  // ? （队列为空或者队列里不包含当前job）&& 当前job不等于当前挂起的PreParentJob
  //在清空过任务并且当前加入的函数允许递归，则查找从当前清空的下一个开始，不然就从正在清空的下标开始，包含当前正在清空的job
  //! 如果允许递归，则当前正在执行的job,不加入去重判断
  if (
    !queue.length ||
    !queue.includes(
      job,
      isFlushing && job.allowRecurse ? flushIndex + 1 : flushIndex
    )
  ) {
    if (job.id == null) {
      queue.push(job)
    } else {
      queue.splice(findInsertionIndex(job.id), 0, job)
    }
    queueFlush()
  }
}
// ? 控制任务队列的执行时机
function queueFlush() {
  if (!isFlushing && !isFlushPending) {
    isFlushPending = true
    currentFlushPromise = resolvedPromise.then(flushJobs)
  }
}
//!队列JOB能被删除   删除时为了提升性能；  删除场景发生在组件更新时，删除的JOB就不在队列中了，能够被再次加入到队列中；
// 如果子组件已经在队列中排序了，父组件更新的时候会递归更新子组件，所以子组件更新如果还没呗执行，那么就移除掉，因为父组件先更新，会带动子组件更新，就别排队了
//这样就避免了统一子组件被重复更新
//目前仅用于组件深度更新时，组件更新时，先检查自己是否在队列中正在进行排队，如果是，那么就删除掉，直接执行，甭排了；
export function invalidateJob(job: SchedulerJob) {
  const i = queue.indexOf(job)
  if (i > flushIndex) {
    queue.splice(i, 1)
  }
}
<<<<<<< HEAD
//Pre| Post 类型任务入队
function queueCb(
  cb: SchedulerJobs,
  activeQueue: SchedulerJob[] | null,
  pendingQueue: SchedulerJob[],
  index: number
) {
=======

export function queuePostFlushCb(cb: SchedulerJobs) {
>>>>>>> 82e3f2dc
  if (!isArray(cb)) {
    if (
      !activePostFlushCbs ||
      !activePostFlushCbs.includes(
        cb,
        cb.allowRecurse ? postFlushIndex + 1 : postFlushIndex
      )
    ) {
      pendingPostFlushCbs.push(cb)
    }
  } else {
    // if cb is an array, it is a component lifecycle hook which can only be
    // triggered by a job, which is already deduped in the main queue, so
    // we can skip duplicate check here to improve perf
    pendingPostFlushCbs.push(...cb)
  }
  queueFlush()
}

export function flushPreFlushCbs(
  seen?: CountMap,
  // if currently flushing, skip the current job itself
  i = isFlushing ? flushIndex + 1 : 0
) {
<<<<<<< HEAD
  if (pendingPreFlushCbs.length) {
    currentPreFlushParentJob = parentJob
    //对将要执行的pre类型的回调函数进行去重处理
    activePreFlushCbs = [...new Set(pendingPreFlushCbs)]
    pendingPreFlushCbs.length = 0
    if (__DEV__) {
      seen = seen || new Map()
    }
    for (
      preFlushIndex = 0;
      preFlushIndex < activePreFlushCbs.length;
      preFlushIndex++
    ) {
      if (
        __DEV__ &&
        checkRecursiveUpdates(seen!, activePreFlushCbs[preFlushIndex])
      ) {
        continue
      }
      //拎出来执行
      activePreFlushCbs[preFlushIndex]()
    }
    //清空要执行的pre回调，归位pre回调执行的下标，清空当前pre回调队列的父JOB
    activePreFlushCbs = null
    preFlushIndex = 0
    currentPreFlushParentJob = null
    // recursively flush until it drains
    //重复执行，直至pre回调队列为空。因为在你执行的过程中可能会有插入的Pre回调函数
    flushPreFlushCbs(seen, parentJob)
=======
  if (__DEV__) {
    seen = seen || new Map()
  }
  for (; i < queue.length; i++) {
    const cb = queue[i]
    if (cb && cb.pre) {
      if (__DEV__ && checkRecursiveUpdates(seen!, cb)) {
        continue
      }
      queue.splice(i, 1)
      i--
      cb()
    }
>>>>>>> 82e3f2dc
  }
}

//! 除了组件 updated 生命周期外，mounted、activated、deactivated、unmounted、watchPostEffect、模板引用 ref 等，需要在 DOM 更新之后执行的功能，都需要使用到 Post 队列
export function flushPostFlushCbs(seen?: CountMap) {
  if (pendingPostFlushCbs.length) {
    const deduped = [...new Set(pendingPostFlushCbs)]
    pendingPostFlushCbs.length = 0

    // #1947 already has active queue, nested flushPostFlushCbs call
    if (activePostFlushCbs) {
      activePostFlushCbs.push(...deduped)
      return
    }

    activePostFlushCbs = deduped
    if (__DEV__) {
      seen = seen || new Map()
    }
    // !具有优先级  :因为需要尽快的更新模板索引 ref，很可能在 Post 队列中的 Job，有可能会使用到 比如一个   v-if   v-else  运用了相同的  ref
    activePostFlushCbs.sort((a, b) => getId(a) - getId(b))

    for (
      postFlushIndex = 0;
      postFlushIndex < activePostFlushCbs.length;
      postFlushIndex++
    ) {
      if (
        __DEV__ &&
        checkRecursiveUpdates(seen!, activePostFlushCbs[postFlushIndex])
      ) {
        continue
      }
      activePostFlushCbs[postFlushIndex]()
    }
    activePostFlushCbs = null
    postFlushIndex = 0
  }
}

const getId = (job: SchedulerJob): number =>
  job.id == null ? Infinity : job.id

<<<<<<< HEAD
/*
*                  组件数据更新                 用户操作等原因
*                  组件数据更新                 引起的组件数据更新
*                         ↓
*   PreJOB               preJOB               pre队列，watch专用队列
*   组件更新Job0   组件更新JoB1     带有id的组件异步更新队列      //! 异步更新队列之前，需要确保数据已经更新到最新，所以比如依赖的watch了什么的的 在preJOB中  算明白
* Post Job            Post Job              Post队列，运行后置逻辑
*
* */
=======
const comparator = (a: SchedulerJob, b: SchedulerJob): number => {
  const diff = getId(a) - getId(b)
  if (diff === 0) {
    if (a.pre && !b.pre) return -1
    if (b.pre && !a.pre) return 1
  }
  return diff
}
>>>>>>> 82e3f2dc

function flushJobs(seen?: CountMap) {
  isFlushPending = false
  isFlushing = true
  if (__DEV__) {
    seen = seen || new Map()
  }

  // Sort queue before flush.
  // This ensures that:
  // 1. Components are updated from parent to child. (because parent is always
  //    created before the child so its render effect will have smaller
  //    priority number)
  // 2. If a component is unmounted during a parent component's update,
  //    its update can be skipped.
<<<<<<< HEAD
  //1、父组件更细会可能会导致子组件的更新，所以先更新父组件，避免重复更新子组件。所以要进行JOB排序
  //2、如果在啊父组件更新的时候，子组件并没有挂载（被卸载），那么子组件的更新 可以被忽略
  queue.sort((a, b) => getId(a) - getId(b))
=======
  queue.sort(comparator)
>>>>>>> 82e3f2dc

  // conditional usage of checkRecursiveUpdate must be determined out of
  // try ... catch block since Rollup by default de-optimizes treeshaking
  // inside try-catch. This can leave all warning code unshaked. Although
  // they would get eventually shaken by a minifier like terser, some minifiers
  // would fail to do that (e.g. https://github.com/evanw/esbuild/issues/1610)
  const check = __DEV__
    ? (job: SchedulerJob) => checkRecursiveUpdates(seen!, job)
    : NOOP

  try {
    for (flushIndex = 0; flushIndex < queue.length; flushIndex++) {
      const job = queue[flushIndex]
      //!队列存在，并且队列并未失效 详见  unmountComponent函数
      //   <div>Father {{ count }}</div>
      //   <Children v-if="(count+1)%2" :count='count' @add="onAdd" />
      //什么情况下会失效呢？发生在组件卸载时，但是呢，失效的job仍然存在于队列中，失效的job 再次加入队列中时，由于job 已经存在，会被去重。标记为失效，无法再次执行。
      if (job && job.active !== false) {
        if (__DEV__ && check(job)) {
          continue
        }
        // console.log(`running:`, job.id)
        callWithErrorHandling(job, null, ErrorCodes.SCHEDULER)
      }
    }
  } finally {
    flushIndex = 0
    queue.length = 0

    flushPostFlushCbs(seen)

    isFlushing = false
    currentFlushPromise = null
    // some postFlushCb queued jobs!
    // keep flushing until it drains.
<<<<<<< HEAD
    if (
      queue.length ||
      pendingPreFlushCbs.length ||
      pendingPostFlushCbs.length
    ) {
      //有任何的回调函数，就接着递归呗
=======
    if (queue.length || pendingPostFlushCbs.length) {
>>>>>>> 82e3f2dc
      flushJobs(seen)
    }
  }
}

function checkRecursiveUpdates(seen: CountMap, fn: SchedulerJob) {
  if (!seen.has(fn)) {
    seen.set(fn, 1)
  } else {
    const count = seen.get(fn)!
    if (count > RECURSION_LIMIT) {
      const instance = fn.ownerInstance
      const componentName = instance && getComponentName(instance.type)
      warn(
        `Maximum recursive updates exceeded${
          componentName ? ` in component <${componentName}>` : ``
        }. ` +
          `This means you have a reactive effect that is mutating its own ` +
          `dependencies and thus recursively triggering itself. Possible sources ` +
          `include component template, render function, updated hook or ` +
          `watcher source function.`
      )
      return true
    } else {
      seen.set(fn, count + 1)
    }
  }
}

/*
*
*
* Pre 队列                 异步更新队列                                            Post 队列
* Job 去重                Job 去重                                                  Job 去重
* 先进先出              允许插队，按 id 从小到大执行              允许插队，按 id 从小到大执行
* 不需要删除           Job可以删除 Job                                 不需要删除 Job
* 不需要失效 Job    Job 会失效                                         不需要失效 Job
* 允许递归              允许递归                                         允许递归
* */<|MERGE_RESOLUTION|>--- conflicted
+++ resolved
@@ -121,18 +121,8 @@
     queue.splice(i, 1)
   }
 }
-<<<<<<< HEAD
-//Pre| Post 类型任务入队
-function queueCb(
-  cb: SchedulerJobs,
-  activeQueue: SchedulerJob[] | null,
-  pendingQueue: SchedulerJob[],
-  index: number
-) {
-=======
-
+//Post 类型任务入队
 export function queuePostFlushCb(cb: SchedulerJobs) {
->>>>>>> 82e3f2dc
   if (!isArray(cb)) {
     if (
       !activePostFlushCbs ||
@@ -157,37 +147,6 @@
   // if currently flushing, skip the current job itself
   i = isFlushing ? flushIndex + 1 : 0
 ) {
-<<<<<<< HEAD
-  if (pendingPreFlushCbs.length) {
-    currentPreFlushParentJob = parentJob
-    //对将要执行的pre类型的回调函数进行去重处理
-    activePreFlushCbs = [...new Set(pendingPreFlushCbs)]
-    pendingPreFlushCbs.length = 0
-    if (__DEV__) {
-      seen = seen || new Map()
-    }
-    for (
-      preFlushIndex = 0;
-      preFlushIndex < activePreFlushCbs.length;
-      preFlushIndex++
-    ) {
-      if (
-        __DEV__ &&
-        checkRecursiveUpdates(seen!, activePreFlushCbs[preFlushIndex])
-      ) {
-        continue
-      }
-      //拎出来执行
-      activePreFlushCbs[preFlushIndex]()
-    }
-    //清空要执行的pre回调，归位pre回调执行的下标，清空当前pre回调队列的父JOB
-    activePreFlushCbs = null
-    preFlushIndex = 0
-    currentPreFlushParentJob = null
-    // recursively flush until it drains
-    //重复执行，直至pre回调队列为空。因为在你执行的过程中可能会有插入的Pre回调函数
-    flushPreFlushCbs(seen, parentJob)
-=======
   if (__DEV__) {
     seen = seen || new Map()
   }
@@ -201,7 +160,6 @@
       i--
       cb()
     }
->>>>>>> 82e3f2dc
   }
 }
 
@@ -245,7 +203,15 @@
 const getId = (job: SchedulerJob): number =>
   job.id == null ? Infinity : job.id
 
-<<<<<<< HEAD
+const comparator = (a: SchedulerJob, b: SchedulerJob): number => {
+  const diff = getId(a) - getId(b)
+  if (diff === 0) {
+    if (a.pre && !b.pre) return -1
+    if (b.pre && !a.pre) return 1
+  }
+  return diff
+}
+
 /*
 *                  组件数据更新                 用户操作等原因
 *                  组件数据更新                 引起的组件数据更新
@@ -255,16 +221,6 @@
 * Post Job            Post Job              Post队列，运行后置逻辑
 *
 * */
-=======
-const comparator = (a: SchedulerJob, b: SchedulerJob): number => {
-  const diff = getId(a) - getId(b)
-  if (diff === 0) {
-    if (a.pre && !b.pre) return -1
-    if (b.pre && !a.pre) return 1
-  }
-  return diff
-}
->>>>>>> 82e3f2dc
 
 function flushJobs(seen?: CountMap) {
   isFlushPending = false
@@ -280,13 +236,9 @@
   //    priority number)
   // 2. If a component is unmounted during a parent component's update,
   //    its update can be skipped.
-<<<<<<< HEAD
   //1、父组件更细会可能会导致子组件的更新，所以先更新父组件，避免重复更新子组件。所以要进行JOB排序
   //2、如果在啊父组件更新的时候，子组件并没有挂载（被卸载），那么子组件的更新 可以被忽略
-  queue.sort((a, b) => getId(a) - getId(b))
-=======
   queue.sort(comparator)
->>>>>>> 82e3f2dc
 
   // conditional usage of checkRecursiveUpdate must be determined out of
   // try ... catch block since Rollup by default de-optimizes treeshaking
@@ -322,16 +274,8 @@
     currentFlushPromise = null
     // some postFlushCb queued jobs!
     // keep flushing until it drains.
-<<<<<<< HEAD
-    if (
-      queue.length ||
-      pendingPreFlushCbs.length ||
-      pendingPostFlushCbs.length
-    ) {
+    if (queue.length || pendingPostFlushCbs.length) {
       //有任何的回调函数，就接着递归呗
-=======
-    if (queue.length || pendingPostFlushCbs.length) {
->>>>>>> 82e3f2dc
       flushJobs(seen)
     }
   }
