--- conflicted
+++ resolved
@@ -601,12 +601,7 @@
       if (validatePropName(normalizedKey)) {
         const opt = raw[key]
         const prop: NormalizedProp = (normalized[normalizedKey] =
-<<<<<<< HEAD
-          isArray(opt) || isFunction(opt) ? { type: opt } : opt)
-
-=======
           isArray(opt) || isFunction(opt) ? { type: opt } : extend({}, opt))
->>>>>>> 020851e5
         if (prop) {
           const booleanIndex = getTypeIndex(Boolean, prop.type)
           const stringIndex = getTypeIndex(String, prop.type)
