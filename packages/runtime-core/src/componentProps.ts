--- conflicted
+++ resolved
@@ -205,11 +205,6 @@
   }
   instance.attrs = attrs
 }
-<<<<<<< HEAD
-// 更新组件属性源
-// 组件每次更新创建新的vnode都会创建新的vnode.props，需要将最新的属性更新到组件实例对应
-// 状态源仓库中，保证renderProxy能一直获取最新有效属性
-=======
 
 function isInHmrContext(instance: ComponentInternalInstance | null) {
   while (instance) {
@@ -218,7 +213,9 @@
   }
 }
 
->>>>>>> 82e3f2dc
+// 更新组件属性源
+// 组件每次更新创建新的vnode都会创建新的vnode.props，需要将最新的属性更新到组件实例对应
+// 状态源仓库中，保证renderProxy能一直获取最新有效属性
 export function updateProps(
   instance: ComponentInternalInstance,
   rawProps: Data | null,
