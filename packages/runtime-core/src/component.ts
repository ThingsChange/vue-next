--- conflicted
+++ resolved
@@ -500,14 +500,10 @@
 
   const instance: ComponentInternalInstance = {
     uid: uid++,
-<<<<<<< HEAD
     vnode,    //组件类型，options对象或者函数
-    type,//节点类型，‘MyComponent
-=======
-    vnode,
+    // type,//节点类型，‘MyComponent
     //组件类型，options对象或者函数 如果是组件，则组件对象，渲染器就可以根据该属性的类型来判断
     type,
->>>>>>> a71d1ac0
     parent,
     //app上下文
     appContext,
