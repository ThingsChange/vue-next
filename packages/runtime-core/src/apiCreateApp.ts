--- conflicted
+++ resolved
@@ -285,9 +285,6 @@
         isSVG?: boolean
       ): any {
         if (!isMounted) {
-<<<<<<< HEAD
-          //创建根组件对应的vnode
-=======
           // #5571
           if (__DEV__ && (rootContainer as any).__vue_app__) {
             warn(
@@ -296,7 +293,7 @@
                 ` you need to unmount the previous app by calling \`app.unmount()\` first.`
             )
           }
->>>>>>> 82e3f2dc
+          //创建根组件对应的vnode
           const vnode = createVNode(
             rootComponent as ConcreteComponent,
             rootProps
