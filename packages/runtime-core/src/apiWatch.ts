--- conflicted
+++ resolved
@@ -316,15 +316,10 @@
       return NOOP
     }
   }
-
-<<<<<<< HEAD
   //? 组装JOB函数，判断侦听的值是否有变化， 有变化则执行getter函数和cb回调
-  let oldValue = isMultiSource ? [] : INITIAL_WATCHER_VALUE
-=======
   let oldValue: any = isMultiSource
     ? new Array((source as []).length).fill(INITIAL_WATCHER_VALUE)
     : INITIAL_WATCHER_VALUE
->>>>>>> 020851e5
   const job: SchedulerJob = () => {
     //如果侦听已经停止，直接return
     if (!effect.active) {
@@ -414,13 +409,8 @@
   } else {
     effect.run()
   }
-
-<<<<<<< HEAD
   //返回unWatch函数  跟vue的结构一模一样
-  return () => {
-=======
   const unwatch = () => {
->>>>>>> 020851e5
     effect.stop()
     if (instance && instance.scope) {
       remove(instance.scope.effects!, effect)
