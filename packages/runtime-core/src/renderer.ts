--- conflicted
+++ resolved
@@ -618,6 +618,7 @@
 
     // mount children first, since some props may rely on child content
     // being already rendered, e.g. `<select value>`
+      // 优先挂载子代节点，因为有些属性依赖子代节点内容的，必须在子代节点渲染出来之后才可用，比如`<select value>`
     if (shapeFlag & ShapeFlags.TEXT_CHILDREN) {
       hostSetElementText(el, vnode.children as string)
     } else if (shapeFlag & ShapeFlags.ARRAY_CHILDREN) {
@@ -633,24 +634,6 @@
       )
     }
 
-<<<<<<< HEAD
-      // mount children first, since some props may rely on child content
-      // being already rendered, e.g. `<select value>`
-      // 优先挂载子代节点，因为有些属性依赖子代节点内容的，必须在子代节点渲染出来之后才可用，比如`<select value>`
-      if (shapeFlag & ShapeFlags.TEXT_CHILDREN) {
-        hostSetElementText(el, vnode.children as string)
-      } else if (shapeFlag & ShapeFlags.ARRAY_CHILDREN) {
-        mountChildren(
-          vnode.children as VNodeArrayChildren,
-          el,
-          null,
-          parentComponent,
-          parentSuspense,
-          isSVG && type !== 'foreignObject',
-          slotScopeIds,
-          optimized
-        )
-=======
     if (dirs) {
       invokeDirectiveHook(vnode, null, parentComponent, 'created')
     }
@@ -670,7 +653,6 @@
             unmountChildren
           )
         }
->>>>>>> 82e3f2dc
       }
       /**
        * Special case for setting value on DOM elements:
@@ -1035,10 +1017,8 @@
     isSVG: boolean
   ) => {
     if (oldProps !== newProps) {
-<<<<<<< HEAD
-      // 遍历新属性集，准备将各新属性更新到实际的dom元素上
-=======
       if (oldProps !== EMPTY_OBJ) {
+        //遍历旧属性集，如果key值既不是内置属性，有在新属性集中不存在，说明这个属性已经失效了，需要将该属性从dom中移除
         for (const key in oldProps) {
           if (!isReservedProp(key) && !(key in newProps)) {
             hostPatchProp(
@@ -1055,7 +1035,7 @@
           }
         }
       }
->>>>>>> 82e3f2dc
+      // 遍历新属性集，准备将各新属性更新到实际的dom元素上
       for (const key in newProps) {
         // empty string is not valid prop
         //不对ref ,key 等这种内置属性做diff，他们有自己专属的diff逻辑
@@ -1078,27 +1058,6 @@
           )
         }
       }
-<<<<<<< HEAD
-      if (oldProps !== EMPTY_OBJ) {
-        for (const key in oldProps) {
-          //遍历旧属性集，如果key值既不是内置属性，有在新属性集中不存在，说明这个属性已经失效了，需要将该属性从dom中移除
-          if (!isReservedProp(key) && !(key in newProps)) {
-            hostPatchProp(
-              el,
-              key,
-              oldProps[key],
-              null,
-              isSVG,
-              vnode.children as VNode[],
-              parentComponent,
-              parentSuspense,
-              unmountChildren
-            )
-          }
-        }
-      }
-=======
->>>>>>> 82e3f2dc
       if ('value' in newProps) {
         hostPatchProp(el, 'value', oldProps.value, newProps.value)
       }
@@ -2568,13 +2527,10 @@
       //对比更新  旧、新、容器、锚点（用于往锚点前插入节点），父组件、父，是否启用diff优化
       patch(container._vnode || null, vnode, container, null, null, null, isSVG)
     }
-<<<<<<< HEAD
     //在这里整个vnode tree 全部挂载完毕后，会批量执行在渲染过程中产生的一些钩子，比如后置的生命周期，onMounted会在vNode整体打
     //补丁到真实dom后，批量进行执行，
     //清空post队列
-=======
     flushPreFlushCbs()
->>>>>>> 82e3f2dc
     flushPostFlushCbs()
     //挂在后将vNnod缓存起来
     container._vnode = vnode
