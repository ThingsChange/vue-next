--- conflicted
+++ resolved
@@ -2,14 +2,7 @@
 
 > This package is published only for typing and building custom renderers. It is NOT meant to be used in applications.
 
-<<<<<<< HEAD
-> 有一说一
-
-
-For full exposed APIs, see `src/index.ts`. You can also run `yarn build runtime-core --types` from repo root, which will generate an API report at `temp/runtime-core.api.md`.
-=======
 For full exposed APIs, see `src/index.ts`.
->>>>>>> 020851e5
 
 ## Building a Custom Renderer
 
