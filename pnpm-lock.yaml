--- conflicted
+++ resolved
@@ -35,13 +35,8 @@
       marked: ^4.0.10
       minimist: ^1.2.0
       npm-run-all: ^4.1.5
-<<<<<<< HEAD
-      prettier: ^2.3.1
-      puppeteer: ^10.4.0
-=======
       prettier: ^2.7.1
       puppeteer: ^10.0.0
->>>>>>> 82e3f2dc
       rollup: ~2.38.5
       rollup-plugin-node-builtins: ^2.1.2
       rollup-plugin-node-globals: ^1.4.0
@@ -826,7 +821,7 @@
       collect-v8-coverage: 1.0.1
       exit: 0.1.2
       glob: 7.2.0
-      graceful-fs: registry.npmmirror.com/graceful-fs/4.2.8
+      graceful-fs: 4.2.8
       istanbul-lib-coverage: 3.2.0
       istanbul-lib-instrument: 4.0.3
       istanbul-lib-report: 3.0.0
@@ -850,7 +845,7 @@
     engines: {node: ^10.13.0 || ^12.13.0 || ^14.15.0 || >=15.0.0}
     dependencies:
       callsites: 3.1.0
-      graceful-fs: registry.npmmirror.com/graceful-fs/4.2.8
+      graceful-fs: 4.2.8
       source-map: 0.6.1
     dev: true
 
@@ -869,7 +864,7 @@
     engines: {node: ^10.13.0 || ^12.13.0 || ^14.15.0 || >=15.0.0}
     dependencies:
       '@jest/test-result': 27.4.2
-      graceful-fs: registry.npmmirror.com/graceful-fs/4.2.8
+      graceful-fs: 4.2.8
       jest-haste-map: 27.4.4
       jest-runtime: 27.4.4
     transitivePeerDependencies:
@@ -886,7 +881,7 @@
       chalk: 4.1.2
       convert-source-map: 1.8.0
       fast-json-stable-stringify: 2.1.0
-      graceful-fs: registry.npmmirror.com/graceful-fs/4.2.8
+      graceful-fs: 4.2.8
       jest-haste-map: 27.4.4
       jest-regex-util: 27.4.0
       jest-util: 27.4.2
@@ -1226,11 +1221,6 @@
       '@types/yargs-parser': 20.2.1
     dev: true
 
-<<<<<<< HEAD
-  /@typescript-eslint/parser/4.33.0_eslint@7.32.0+typescript@4.5.3:
-    resolution: {integrity: sha512-ZohdsbXadjGBSK0/r+d87X0SBmKzOq4/S5nzK6SBgJspFo9/CUDJ7hjayuze+JK7CZQLDMroqytp7pOcFKTxZA==}
-    engines: {node: ^10.12.0 || >=12.0.0}
-=======
   /@types/yauzl/2.10.0:
     resolution: {integrity: sha512-Cn6WYCm0tXv8p6k+A8PvbDG763EDpBoTzHdA+Q/MF6H3sapGjCm9NzoaJncJS9tUKSuCoDs9XHxYYsQDgxR6kw==}
     requiresBuild: true
@@ -1242,7 +1232,6 @@
   /@typescript-eslint/parser/5.23.0_td6yqss6ra3qoebludh4ctrhym:
     resolution: {integrity: sha512-V06cYUkqcGqpFjb8ttVgzNF53tgbB/KoQT/iB++DOIExKmzI9vBJKjZKt/6FuV9c+zrDsvJKbJ2DOCYwX91cbw==}
     engines: {node: ^12.22.0 || ^14.17.0 || >=16.0.0}
->>>>>>> 82e3f2dc
     peerDependencies:
       eslint: ^6.0.0 || ^7.0.0 || ^8.0.0
       typescript: '*'
@@ -1620,7 +1609,7 @@
       babel-plugin-istanbul: 6.1.1
       babel-preset-jest: 27.4.0_@babel+core@7.16.0
       chalk: 4.1.2
-      graceful-fs: registry.npmmirror.com/graceful-fs/4.2.8
+      graceful-fs: 4.2.8
       slash: 3.0.0
     transitivePeerDependencies:
       - supports-color
@@ -2694,55 +2683,6 @@
       is-symbol: 1.0.4
     dev: true
 
-<<<<<<< HEAD
-  /esbuild/0.13.15:
-    resolution: {integrity: sha512-raCxt02HBKv8RJxE8vkTSCXGIyKHdEdGfUmiYb8wnabnaEmHzyW7DCHb5tEN0xU8ryqg5xw54mcwnYkC4x3AIw==}
-    hasBin: true
-    requiresBuild: true
-    optionalDependencies:
-      esbuild-android-arm64: registry.npmmirror.com/esbuild-android-arm64/0.13.15
-      esbuild-darwin-64: registry.npmmirror.com/esbuild-darwin-64/0.13.15
-      esbuild-darwin-arm64: registry.npmmirror.com/esbuild-darwin-arm64/0.13.15
-      esbuild-freebsd-64: registry.npmmirror.com/esbuild-freebsd-64/0.13.15
-      esbuild-freebsd-arm64: registry.npmmirror.com/esbuild-freebsd-arm64/0.13.15
-      esbuild-linux-32: registry.npmmirror.com/esbuild-linux-32/0.13.15
-      esbuild-linux-64: registry.npmmirror.com/esbuild-linux-64/0.13.15
-      esbuild-linux-arm: registry.npmmirror.com/esbuild-linux-arm/0.13.15
-      esbuild-linux-arm64: registry.npmmirror.com/esbuild-linux-arm64/0.13.15
-      esbuild-linux-mips64le: registry.npmmirror.com/esbuild-linux-mips64le/0.13.15
-      esbuild-linux-ppc64le: registry.npmmirror.com/esbuild-linux-ppc64le/0.13.15
-      esbuild-netbsd-64: registry.npmmirror.com/esbuild-netbsd-64/0.13.15
-      esbuild-openbsd-64: registry.npmmirror.com/esbuild-openbsd-64/0.13.15
-      esbuild-sunos-64: registry.npmmirror.com/esbuild-sunos-64/0.13.15
-      esbuild-windows-32: registry.npmmirror.com/esbuild-windows-32/0.13.15
-      esbuild-windows-64: registry.npmmirror.com/esbuild-windows-64/0.13.15
-      esbuild-windows-arm64: registry.npmmirror.com/esbuild-windows-arm64/0.13.15
-    dev: true
-
-  /esbuild/0.14.11:
-    resolution: {integrity: sha512-xZvPtVj6yecnDeFb3KjjCM6i7B5TCAQZT77kkW/CpXTMnd6VLnRPKrUB1XHI1pSq6a4Zcy3BGueQ8VljqjDGCg==}
-    hasBin: true
-    requiresBuild: true
-    optionalDependencies:
-      esbuild-android-arm64: registry.npmmirror.com/esbuild-android-arm64/0.14.11
-      esbuild-darwin-64: registry.npmmirror.com/esbuild-darwin-64/0.14.11
-      esbuild-darwin-arm64: registry.npmmirror.com/esbuild-darwin-arm64/0.14.11
-      esbuild-freebsd-64: registry.npmmirror.com/esbuild-freebsd-64/0.14.11
-      esbuild-freebsd-arm64: registry.npmmirror.com/esbuild-freebsd-arm64/0.14.11
-      esbuild-linux-32: registry.npmmirror.com/esbuild-linux-32/0.14.11
-      esbuild-linux-64: registry.npmmirror.com/esbuild-linux-64/0.14.11
-      esbuild-linux-arm: registry.npmmirror.com/esbuild-linux-arm/0.14.11
-      esbuild-linux-arm64: registry.npmmirror.com/esbuild-linux-arm64/0.14.11
-      esbuild-linux-mips64le: registry.npmmirror.com/esbuild-linux-mips64le/0.14.11
-      esbuild-linux-ppc64le: registry.npmmirror.com/esbuild-linux-ppc64le/0.14.11
-      esbuild-linux-s390x: registry.npmmirror.com/esbuild-linux-s390x/0.14.11
-      esbuild-netbsd-64: registry.npmmirror.com/esbuild-netbsd-64/0.14.11
-      esbuild-openbsd-64: registry.npmmirror.com/esbuild-openbsd-64/0.14.11
-      esbuild-sunos-64: registry.npmmirror.com/esbuild-sunos-64/0.14.11
-      esbuild-windows-32: registry.npmmirror.com/esbuild-windows-32/0.14.11
-      esbuild-windows-64: registry.npmmirror.com/esbuild-windows-64/0.14.11
-      esbuild-windows-arm64: registry.npmmirror.com/esbuild-windows-arm64/0.14.11
-=======
   /esbuild-android-64/0.14.35:
     resolution: {integrity: sha512-R11Eu5NDc5YpbmpXSczxnwrqIsaslE08I+gf/QUVxiuPid5DLQHRWKnkPiSXUgQGPZVjn4aASsAdq8L4uhcyXQ==}
     engines: {node: '>=12'}
@@ -3158,7 +3098,6 @@
       esbuild-windows-32: 0.14.54
       esbuild-windows-64: 0.14.54
       esbuild-windows-arm64: 0.14.54
->>>>>>> 82e3f2dc
     dev: true
 
   /escalade/3.1.1:
@@ -3191,7 +3130,7 @@
       esutils: 2.0.3
       optionator: 0.8.3
     optionalDependencies:
-      source-map: registry.npmmirror.com/source-map/0.6.1
+      source-map: 0.6.1
     dev: true
 
   /eslint-plugin-jest/26.1.5_yellyki4o6lslbxkde5d7blgjm:
@@ -3465,11 +3404,7 @@
       get-stream: 5.2.0
       yauzl: 2.10.0
     optionalDependencies:
-<<<<<<< HEAD
-      '@types/yauzl': registry.npmmirror.com/@types/yauzl/2.9.2
-=======
       '@types/yauzl': 2.10.0
->>>>>>> 82e3f2dc
     transitivePeerDependencies:
       - supports-color
     dev: true
@@ -3596,7 +3531,7 @@
     resolution: {integrity: sha512-YJDaCJZEnBmcbw13fvdAM9AwNOJwOzrE4pqMqBq5nFiEqXUqHwlK4B+3pUw6JNvfSPtX05xFHtYy/1ni01eGCw==}
     engines: {node: '>=6 <7 || >=8'}
     dependencies:
-      graceful-fs: registry.npmmirror.com/graceful-fs/4.2.8
+      graceful-fs: 4.2.8
       jsonfile: 4.0.0
       universalify: 0.1.2
     dev: true
@@ -3605,7 +3540,7 @@
     resolution: {integrity: sha512-yhlQgA6mnOJUKOsRUFsgJdQCvkKhcz8tlZG5HBQfReYZy46OwLcY+Zia0mtdHsOo9y/hP+CxMN0TU9QxoOtG4g==}
     engines: {node: '>=6 <7 || >=8'}
     dependencies:
-      graceful-fs: registry.npmmirror.com/graceful-fs/4.2.8
+      graceful-fs: 4.2.8
       jsonfile: 4.0.0
       universalify: 0.1.2
     dev: true
@@ -3813,11 +3748,7 @@
       source-map: 0.6.1
       wordwrap: 1.0.0
     optionalDependencies:
-<<<<<<< HEAD
-      uglify-js: registry.npmmirror.com/uglify-js/3.14.4
-=======
       uglify-js: 3.16.1
->>>>>>> 82e3f2dc
     dev: true
 
   /hard-rejection/2.1.0:
@@ -4430,7 +4361,7 @@
       ci-info: 3.3.0
       deepmerge: 4.2.2
       glob: 7.2.0
-      graceful-fs: registry.npmmirror.com/graceful-fs/4.2.8
+      graceful-fs: 4.2.8
       jest-circus: 27.4.4
       jest-environment-jsdom: 27.4.4
       jest-environment-node: 27.4.4
@@ -4523,7 +4454,7 @@
       '@types/node': 16.11.12
       anymatch: 3.1.2
       fb-watchman: 2.0.1
-      graceful-fs: registry.npmmirror.com/graceful-fs/4.2.8
+      graceful-fs: 4.2.8
       jest-regex-util: 27.4.0
       jest-serializer: 27.4.0
       jest-util: 27.4.2
@@ -4531,7 +4462,7 @@
       micromatch: 4.0.4
       walker: 1.0.8
     optionalDependencies:
-      fsevents: registry.npmmirror.com/fsevents/2.3.2
+      fsevents: 2.3.2
     dev: true
 
   /jest-jasmine2/27.4.4:
@@ -4586,7 +4517,7 @@
       '@jest/types': 27.4.2
       '@types/stack-utils': 2.0.1
       chalk: 4.1.2
-      graceful-fs: registry.npmmirror.com/graceful-fs/4.2.8
+      graceful-fs: 4.2.8
       micromatch: 4.0.4
       pretty-format: 27.4.2
       slash: 3.0.0
@@ -4635,7 +4566,7 @@
     dependencies:
       '@jest/types': 27.4.2
       chalk: 4.1.2
-      graceful-fs: registry.npmmirror.com/graceful-fs/4.2.8
+      graceful-fs: 4.2.8
       jest-haste-map: 27.4.4
       jest-pnp-resolver: 1.2.2_jest-resolve@27.4.4
       jest-util: 27.4.2
@@ -4658,7 +4589,7 @@
       chalk: 4.1.2
       emittery: 0.8.1
       exit: 0.1.2
-      graceful-fs: registry.npmmirror.com/graceful-fs/4.2.8
+      graceful-fs: 4.2.8
       jest-docblock: 27.4.0
       jest-environment-jsdom: 27.4.4
       jest-environment-node: 27.4.4
@@ -4696,7 +4627,7 @@
       execa: 5.1.1
       exit: 0.1.2
       glob: 7.2.0
-      graceful-fs: registry.npmmirror.com/graceful-fs/4.2.8
+      graceful-fs: 4.2.8
       jest-haste-map: 27.4.4
       jest-message-util: 27.4.2
       jest-mock: 27.4.2
@@ -4717,7 +4648,7 @@
     engines: {node: ^10.13.0 || ^12.13.0 || ^14.15.0 || >=15.0.0}
     dependencies:
       '@types/node': 16.11.12
-      graceful-fs: registry.npmmirror.com/graceful-fs/4.2.8
+      graceful-fs: 4.2.8
     dev: true
 
   /jest-snapshot/27.4.4:
@@ -4737,7 +4668,7 @@
       babel-preset-current-node-syntax: 1.0.1_@babel+core@7.16.0
       chalk: 4.1.2
       expect: 27.4.2
-      graceful-fs: registry.npmmirror.com/graceful-fs/4.2.8
+      graceful-fs: 4.2.8
       jest-diff: 27.4.2
       jest-get-type: 27.4.0
       jest-haste-map: 27.4.4
@@ -4938,7 +4869,7 @@
   /jsonfile/4.0.0:
     resolution: {integrity: sha512-m6F1R3z8jjlf2imQHS2Qez5sjKWQzbuuhuJ/FKYFRZvPE3PuHcSMVZzfsLhGVOkfd20obL5SWEBew5ShlquNxg==}
     optionalDependencies:
-      graceful-fs: registry.npmmirror.com/graceful-fs/4.2.8
+      graceful-fs: 4.2.8
     dev: true
 
   /jsonfile/6.1.0:
@@ -4946,7 +4877,7 @@
     dependencies:
       universalify: 2.0.0
     optionalDependencies:
-      graceful-fs: registry.npmmirror.com/graceful-fs/4.2.8
+      graceful-fs: 4.2.8
     dev: true
 
   /jsonparse/1.3.1:
@@ -5134,7 +5065,7 @@
     resolution: {integrity: sha1-L19Fq5HjMhYjT9U62rZo607AmTs=}
     engines: {node: '>=4'}
     dependencies:
-      graceful-fs: registry.npmmirror.com/graceful-fs/4.2.8
+      graceful-fs: 4.2.8
       parse-json: 4.0.0
       pify: 3.0.0
       strip-bom: 3.0.0
@@ -6455,7 +6386,7 @@
     engines: {node: '>=10.0.0'}
     hasBin: true
     optionalDependencies:
-      fsevents: registry.npmmirror.com/fsevents/2.3.2
+      fsevents: 2.3.2
     dev: true
 
   /rollup/2.77.3:
@@ -6463,7 +6394,7 @@
     engines: {node: '>=10.0.0'}
     hasBin: true
     optionalDependencies:
-      fsevents: registry.npmmirror.com/fsevents/2.3.2
+      fsevents: 2.3.2
     dev: true
 
   /run-parallel/1.2.0:
@@ -7191,8 +7122,6 @@
     hasBin: true
     dev: true
 
-<<<<<<< HEAD
-=======
   /typescript/4.8.2:
     resolution: {integrity: sha512-C0I1UsrrDHo2fYI5oaCGbSejwX4ch+9Y5jTQELvovfmFkK3HHSZJB8MSJcWLmCUBzQBchCrZ9rMRV6GuNrvGtw==}
     engines: {node: '>=4.2.0'}
@@ -7207,7 +7136,6 @@
     dev: true
     optional: true
 
->>>>>>> 82e3f2dc
   /unbox-primitive/1.0.1:
     resolution: {integrity: sha512-tZU/3NqK3dA5gpE1KtyiJUrEB0lxnGkMFHptJ7q6ewdZ8s12QrODwNbhIJStmJkd1QDXa1NRA8aF2A1zk/Ypyw==}
     dependencies:
@@ -7310,7 +7238,7 @@
       resolve: 1.22.1
       rollup: 2.77.3
     optionalDependencies:
-      fsevents: registry.npmmirror.com/fsevents/2.3.2
+      fsevents: 2.3.2
     dev: true
 
   /vlq/0.2.3:
@@ -7583,408 +7511,5 @@
       lodash.isequal: 4.5.0
       validator: 13.7.0
     optionalDependencies:
-      commander: registry.npmmirror.com/commander/2.20.3
-    dev: true
-
-  registry.npmmirror.com/@types/yauzl/2.9.2:
-    resolution: {integrity: sha512-8uALY5LTvSuHgloDVUvWP3pIauILm+8/0pDMokuDYIoNsOkSwd5AiHBTSEJjKTDcZr5z8UpgOWZkxBF4iJftoA==, registry: https://registry.npm.taobao.org/, tarball: https://registry.npmmirror.com/@types/yauzl/-/yauzl-2.9.2.tgz}
-    name: '@types/yauzl'
-    version: 2.9.2
-    requiresBuild: true
-    dependencies:
-      '@types/node': 16.11.12
-    dev: true
-    optional: true
-
-  registry.npmmirror.com/commander/2.20.3:
-    resolution: {integrity: sha512-GpVkmM8vF2vQUkj2LvZmD35JxeJOLCwJ9cUkugyk2nuhbv3+mJvpLYYt+0+USMxE+oj+ey/lJEnhZw75x/OMcQ==, registry: https://registry.npm.taobao.org/, tarball: https://registry.npmmirror.com/commander/-/commander-2.20.3.tgz}
-    name: commander
-    version: 2.20.3
-    requiresBuild: true
-    dev: true
-    optional: true
-
-  registry.npmmirror.com/esbuild-android-arm64/0.13.15:
-    resolution: {integrity: sha512-m602nft/XXeO8YQPUDVoHfjyRVPdPgjyyXOxZ44MK/agewFFkPa8tUo6lAzSWh5Ui5PB4KR9UIFTSBKh/RrCmg==, registry: https://registry.npm.taobao.org/, tarball: https://registry.npmmirror.com/esbuild-android-arm64/-/esbuild-android-arm64-0.13.15.tgz}
-    name: esbuild-android-arm64
-    version: 0.13.15
-    cpu: [arm64]
-    os: [android]
-    requiresBuild: true
-    dev: true
-    optional: true
-
-  registry.npmmirror.com/esbuild-android-arm64/0.14.11:
-    resolution: {integrity: sha512-6iHjgvMnC/SzDH8TefL+/3lgCjYWwAd1LixYfmz/TBPbDQlxcuSkX0yiQgcJB9k+ibZ54yjVXziIwGdlc+6WNw==, registry: https://registry.npm.taobao.org/, tarball: https://registry.npmmirror.com/esbuild-android-arm64/-/esbuild-android-arm64-0.14.11.tgz}
-    name: esbuild-android-arm64
-    version: 0.14.11
-    cpu: [arm64]
-    os: [android]
-    requiresBuild: true
-    dev: true
-    optional: true
-
-  registry.npmmirror.com/esbuild-darwin-64/0.13.15:
-    resolution: {integrity: sha512-ihOQRGs2yyp7t5bArCwnvn2Atr6X4axqPpEdCFPVp7iUj4cVSdisgvEKdNR7yH3JDjW6aQDw40iQFoTqejqxvQ==, registry: https://registry.npm.taobao.org/, tarball: https://registry.npmmirror.com/esbuild-darwin-64/-/esbuild-darwin-64-0.13.15.tgz}
-    name: esbuild-darwin-64
-    version: 0.13.15
-    cpu: [x64]
-    os: [darwin]
-    requiresBuild: true
-    dev: true
-    optional: true
-
-  registry.npmmirror.com/esbuild-darwin-64/0.14.11:
-    resolution: {integrity: sha512-olq84ikh6TiBcrs3FnM4eR5VPPlcJcdW8BnUz/lNoEWYifYQ+Po5DuYV1oz1CTFMw4k6bQIZl8T3yxL+ZT2uvQ==, registry: https://registry.npm.taobao.org/, tarball: https://registry.npmmirror.com/esbuild-darwin-64/-/esbuild-darwin-64-0.14.11.tgz}
-    name: esbuild-darwin-64
-    version: 0.14.11
-    cpu: [x64]
-    os: [darwin]
-    requiresBuild: true
-    dev: true
-    optional: true
-
-  registry.npmmirror.com/esbuild-darwin-arm64/0.13.15:
-    resolution: {integrity: sha512-i1FZssTVxUqNlJ6cBTj5YQj4imWy3m49RZRnHhLpefFIh0To05ow9DTrXROTE1urGTQCloFUXTX8QfGJy1P8dQ==, registry: https://registry.npm.taobao.org/, tarball: https://registry.npmmirror.com/esbuild-darwin-arm64/-/esbuild-darwin-arm64-0.13.15.tgz}
-    name: esbuild-darwin-arm64
-    version: 0.13.15
-    cpu: [arm64]
-    os: [darwin]
-    requiresBuild: true
-    dev: true
-    optional: true
-
-  registry.npmmirror.com/esbuild-darwin-arm64/0.14.11:
-    resolution: {integrity: sha512-Jj0ieWLREPBYr/TZJrb2GFH8PVzDqiQWavo1pOFFShrcmHWDBDrlDxPzEZ67NF/Un3t6sNNmeI1TUS/fe1xARg==, registry: https://registry.npm.taobao.org/, tarball: https://registry.npmmirror.com/esbuild-darwin-arm64/-/esbuild-darwin-arm64-0.14.11.tgz}
-    name: esbuild-darwin-arm64
-    version: 0.14.11
-    cpu: [arm64]
-    os: [darwin]
-    requiresBuild: true
-    dev: true
-    optional: true
-
-  registry.npmmirror.com/esbuild-freebsd-64/0.13.15:
-    resolution: {integrity: sha512-G3dLBXUI6lC6Z09/x+WtXBXbOYQZ0E8TDBqvn7aMaOCzryJs8LyVXKY4CPnHFXZAbSwkCbqiPuSQ1+HhrNk7EA==, registry: https://registry.npm.taobao.org/, tarball: https://registry.npmmirror.com/esbuild-freebsd-64/-/esbuild-freebsd-64-0.13.15.tgz}
-    name: esbuild-freebsd-64
-    version: 0.13.15
-    cpu: [x64]
-    os: [freebsd]
-    requiresBuild: true
-    dev: true
-    optional: true
-
-  registry.npmmirror.com/esbuild-freebsd-64/0.14.11:
-    resolution: {integrity: sha512-C5sT3/XIztxxz/zwDjPRHyzj/NJFOnakAanXuyfLDwhwupKPd76/PPHHyJx6Po6NI6PomgVp/zi6GRB8PfrOTA==, registry: https://registry.npm.taobao.org/, tarball: https://registry.npmmirror.com/esbuild-freebsd-64/-/esbuild-freebsd-64-0.14.11.tgz}
-    name: esbuild-freebsd-64
-    version: 0.14.11
-    cpu: [x64]
-    os: [freebsd]
-    requiresBuild: true
-    dev: true
-    optional: true
-
-  registry.npmmirror.com/esbuild-freebsd-arm64/0.13.15:
-    resolution: {integrity: sha512-KJx0fzEDf1uhNOZQStV4ujg30WlnwqUASaGSFPhznLM/bbheu9HhqZ6mJJZM32lkyfGJikw0jg7v3S0oAvtvQQ==, registry: https://registry.npm.taobao.org/, tarball: https://registry.npmmirror.com/esbuild-freebsd-arm64/-/esbuild-freebsd-arm64-0.13.15.tgz}
-    name: esbuild-freebsd-arm64
-    version: 0.13.15
-    cpu: [arm64]
-    os: [freebsd]
-    requiresBuild: true
-    dev: true
-    optional: true
-
-  registry.npmmirror.com/esbuild-freebsd-arm64/0.14.11:
-    resolution: {integrity: sha512-y3Llu4wbs0bk4cwjsdAtVOesXb6JkdfZDLKMt+v1U3tOEPBdSu6w8796VTksJgPfqvpX22JmPLClls0h5p+L9w==, registry: https://registry.npm.taobao.org/, tarball: https://registry.npmmirror.com/esbuild-freebsd-arm64/-/esbuild-freebsd-arm64-0.14.11.tgz}
-    name: esbuild-freebsd-arm64
-    version: 0.14.11
-    cpu: [arm64]
-    os: [freebsd]
-    requiresBuild: true
-    dev: true
-    optional: true
-
-  registry.npmmirror.com/esbuild-linux-32/0.13.15:
-    resolution: {integrity: sha512-ZvTBPk0YWCLMCXiFmD5EUtB30zIPvC5Itxz0mdTu/xZBbbHJftQgLWY49wEPSn2T/TxahYCRDWun5smRa0Tu+g==, registry: https://registry.npm.taobao.org/, tarball: https://registry.npmmirror.com/esbuild-linux-32/-/esbuild-linux-32-0.13.15.tgz}
-    name: esbuild-linux-32
-    version: 0.13.15
-    cpu: [ia32]
-    os: [linux]
-    requiresBuild: true
-    dev: true
-    optional: true
-
-  registry.npmmirror.com/esbuild-linux-32/0.14.11:
-    resolution: {integrity: sha512-Cg3nVsxArjyLke9EuwictFF3Sva+UlDTwHIuIyx8qpxRYAOUTmxr2LzYrhHyTcGOleLGXUXYsnUVwKqnKAgkcg==, registry: https://registry.npm.taobao.org/, tarball: https://registry.npmmirror.com/esbuild-linux-32/-/esbuild-linux-32-0.14.11.tgz}
-    name: esbuild-linux-32
-    version: 0.14.11
-    cpu: [ia32]
-    os: [linux]
-    requiresBuild: true
-    dev: true
-    optional: true
-
-  registry.npmmirror.com/esbuild-linux-64/0.13.15:
-    resolution: {integrity: sha512-eCKzkNSLywNeQTRBxJRQ0jxRCl2YWdMB3+PkWFo2BBQYC5mISLIVIjThNtn6HUNqua1pnvgP5xX0nHbZbPj5oA==, registry: https://registry.npm.taobao.org/, tarball: https://registry.npmmirror.com/esbuild-linux-64/-/esbuild-linux-64-0.13.15.tgz}
-    name: esbuild-linux-64
-    version: 0.13.15
-    cpu: [x64]
-    os: [linux]
-    requiresBuild: true
-    dev: true
-    optional: true
-
-  registry.npmmirror.com/esbuild-linux-64/0.14.11:
-    resolution: {integrity: sha512-oeR6dIrrojr8DKVrxtH3xl4eencmjsgI6kPkDCRIIFwv4p+K7ySviM85K66BN01oLjzthpUMvBVfWSJkBLeRbg==, registry: https://registry.npm.taobao.org/, tarball: https://registry.npmmirror.com/esbuild-linux-64/-/esbuild-linux-64-0.14.11.tgz}
-    name: esbuild-linux-64
-    version: 0.14.11
-    cpu: [x64]
-    os: [linux]
-    requiresBuild: true
-    dev: true
-    optional: true
-
-  registry.npmmirror.com/esbuild-linux-arm/0.13.15:
-    resolution: {integrity: sha512-wUHttDi/ol0tD8ZgUMDH8Ef7IbDX+/UsWJOXaAyTdkT7Yy9ZBqPg8bgB/Dn3CZ9SBpNieozrPRHm0BGww7W/jA==, registry: https://registry.npm.taobao.org/, tarball: https://registry.npmmirror.com/esbuild-linux-arm/-/esbuild-linux-arm-0.13.15.tgz}
-    name: esbuild-linux-arm
-    version: 0.13.15
-    cpu: [arm]
-    os: [linux]
-    requiresBuild: true
-    dev: true
-    optional: true
-
-  registry.npmmirror.com/esbuild-linux-arm/0.14.11:
-    resolution: {integrity: sha512-vcwskfD9g0tojux/ZaTJptJQU3a7YgTYsptK1y6LQ/rJmw7U5QJvboNawqM98Ca3ToYEucfCRGbl66OTNtp6KQ==, registry: https://registry.npm.taobao.org/, tarball: https://registry.npmmirror.com/esbuild-linux-arm/-/esbuild-linux-arm-0.14.11.tgz}
-    name: esbuild-linux-arm
-    version: 0.14.11
-    cpu: [arm]
-    os: [linux]
-    requiresBuild: true
-    dev: true
-    optional: true
-
-  registry.npmmirror.com/esbuild-linux-arm64/0.13.15:
-    resolution: {integrity: sha512-bYpuUlN6qYU9slzr/ltyLTR9YTBS7qUDymO8SV7kjeNext61OdmqFAzuVZom+OLW1HPHseBfJ/JfdSlx8oTUoA==, registry: https://registry.npm.taobao.org/, tarball: https://registry.npmmirror.com/esbuild-linux-arm64/-/esbuild-linux-arm64-0.13.15.tgz}
-    name: esbuild-linux-arm64
-    version: 0.13.15
-    cpu: [arm64]
-    os: [linux]
-    requiresBuild: true
-    dev: true
-    optional: true
-
-  registry.npmmirror.com/esbuild-linux-arm64/0.14.11:
-    resolution: {integrity: sha512-+e6ZCgTFQYZlmg2OqLkg1jHLYtkNDksxWDBWNtI4XG4WxuOCUErLqfEt9qWjvzK3XBcCzHImrajkUjO+rRkbMg==, registry: https://registry.npm.taobao.org/, tarball: https://registry.npmmirror.com/esbuild-linux-arm64/-/esbuild-linux-arm64-0.14.11.tgz}
-    name: esbuild-linux-arm64
-    version: 0.14.11
-    cpu: [arm64]
-    os: [linux]
-    requiresBuild: true
-    dev: true
-    optional: true
-
-  registry.npmmirror.com/esbuild-linux-mips64le/0.13.15:
-    resolution: {integrity: sha512-KlVjIG828uFPyJkO/8gKwy9RbXhCEUeFsCGOJBepUlpa7G8/SeZgncUEz/tOOUJTcWMTmFMtdd3GElGyAtbSWg==, registry: https://registry.npm.taobao.org/, tarball: https://registry.npmmirror.com/esbuild-linux-mips64le/-/esbuild-linux-mips64le-0.13.15.tgz}
-    name: esbuild-linux-mips64le
-    version: 0.13.15
-    cpu: [mips64el]
-    os: [linux]
-    requiresBuild: true
-    dev: true
-    optional: true
-
-  registry.npmmirror.com/esbuild-linux-mips64le/0.14.11:
-    resolution: {integrity: sha512-Rrs99L+p54vepmXIb87xTG6ukrQv+CzrM8eoeR+r/OFL2Rg8RlyEtCeshXJ2+Q66MXZOgPJaokXJZb9snq28bw==, registry: https://registry.npm.taobao.org/, tarball: https://registry.npmmirror.com/esbuild-linux-mips64le/-/esbuild-linux-mips64le-0.14.11.tgz}
-    name: esbuild-linux-mips64le
-    version: 0.14.11
-    cpu: [mips64el]
-    os: [linux]
-    requiresBuild: true
-    dev: true
-    optional: true
-
-  registry.npmmirror.com/esbuild-linux-ppc64le/0.13.15:
-    resolution: {integrity: sha512-h6gYF+OsaqEuBjeesTBtUPw0bmiDu7eAeuc2OEH9S6mV9/jPhPdhOWzdeshb0BskRZxPhxPOjqZ+/OqLcxQwEQ==, registry: https://registry.npm.taobao.org/, tarball: https://registry.npmmirror.com/esbuild-linux-ppc64le/-/esbuild-linux-ppc64le-0.13.15.tgz}
-    name: esbuild-linux-ppc64le
-    version: 0.13.15
-    cpu: [ppc64]
-    os: [linux]
-    requiresBuild: true
-    dev: true
-    optional: true
-
-  registry.npmmirror.com/esbuild-linux-ppc64le/0.14.11:
-    resolution: {integrity: sha512-JyzziGAI0D30Vyzt0HDihp4s1IUtJ3ssV2zx9O/c+U/dhUHVP2TmlYjzCfCr2Q6mwXTeloDcLS4qkyvJtYptdQ==, registry: https://registry.npm.taobao.org/, tarball: https://registry.npmmirror.com/esbuild-linux-ppc64le/-/esbuild-linux-ppc64le-0.14.11.tgz}
-    name: esbuild-linux-ppc64le
-    version: 0.14.11
-    cpu: [ppc64]
-    os: [linux]
-    requiresBuild: true
-    dev: true
-    optional: true
-
-  registry.npmmirror.com/esbuild-linux-s390x/0.14.11:
-    resolution: {integrity: sha512-DoThrkzunZ1nfRGoDN6REwmo8ZZWHd2ztniPVIR5RMw/Il9wiWEYBahb8jnMzQaSOxBsGp0PbyJeVLTUatnlcw==, registry: https://registry.npm.taobao.org/, tarball: https://registry.npmmirror.com/esbuild-linux-s390x/-/esbuild-linux-s390x-0.14.11.tgz}
-    name: esbuild-linux-s390x
-    version: 0.14.11
-    cpu: [s390x]
-    os: [linux]
-    requiresBuild: true
-    dev: true
-    optional: true
-
-  registry.npmmirror.com/esbuild-netbsd-64/0.13.15:
-    resolution: {integrity: sha512-3+yE9emwoevLMyvu+iR3rsa+Xwhie7ZEHMGDQ6dkqP/ndFzRHkobHUKTe+NCApSqG5ce2z4rFu+NX/UHnxlh3w==, registry: https://registry.npm.taobao.org/, tarball: https://registry.npmmirror.com/esbuild-netbsd-64/-/esbuild-netbsd-64-0.13.15.tgz}
-    name: esbuild-netbsd-64
-    version: 0.13.15
-    cpu: [x64]
-    os: [netbsd]
-    requiresBuild: true
-    dev: true
-    optional: true
-
-  registry.npmmirror.com/esbuild-netbsd-64/0.14.11:
-    resolution: {integrity: sha512-12luoRQz+6eihKYh1zjrw0CBa2aw3twIiHV/FAfjh2NEBDgJQOY4WCEUEN+Rgon7xmLh4XUxCQjnwrvf8zhACw==, registry: https://registry.npm.taobao.org/, tarball: https://registry.npmmirror.com/esbuild-netbsd-64/-/esbuild-netbsd-64-0.14.11.tgz}
-    name: esbuild-netbsd-64
-    version: 0.14.11
-    cpu: [x64]
-    os: [netbsd]
-    requiresBuild: true
-    dev: true
-    optional: true
-
-  registry.npmmirror.com/esbuild-openbsd-64/0.13.15:
-    resolution: {integrity: sha512-wTfvtwYJYAFL1fSs8yHIdf5GEE4NkbtbXtjLWjM3Cw8mmQKqsg8kTiqJ9NJQe5NX/5Qlo7Xd9r1yKMMkHllp5g==, registry: https://registry.npm.taobao.org/, tarball: https://registry.npmmirror.com/esbuild-openbsd-64/-/esbuild-openbsd-64-0.13.15.tgz}
-    name: esbuild-openbsd-64
-    version: 0.13.15
-    cpu: [x64]
-    os: [openbsd]
-    requiresBuild: true
-    dev: true
-    optional: true
-
-  registry.npmmirror.com/esbuild-openbsd-64/0.14.11:
-    resolution: {integrity: sha512-l18TZDjmvwW6cDeR4fmizNoxndyDHamGOOAenwI4SOJbzlJmwfr0jUgjbaXCUuYVOA964siw+Ix+A+bhALWg8Q==, registry: https://registry.npm.taobao.org/, tarball: https://registry.npmmirror.com/esbuild-openbsd-64/-/esbuild-openbsd-64-0.14.11.tgz}
-    name: esbuild-openbsd-64
-    version: 0.14.11
-    cpu: [x64]
-    os: [openbsd]
-    requiresBuild: true
-    dev: true
-    optional: true
-
-  registry.npmmirror.com/esbuild-sunos-64/0.13.15:
-    resolution: {integrity: sha512-lbivT9Bx3t1iWWrSnGyBP9ODriEvWDRiweAs69vI+miJoeKwHWOComSRukttbuzjZ8r1q0mQJ8Z7yUsDJ3hKdw==, registry: https://registry.npm.taobao.org/, tarball: https://registry.npmmirror.com/esbuild-sunos-64/-/esbuild-sunos-64-0.13.15.tgz}
-    name: esbuild-sunos-64
-    version: 0.13.15
-    cpu: [x64]
-    os: [sunos]
-    requiresBuild: true
-    dev: true
-    optional: true
-
-  registry.npmmirror.com/esbuild-sunos-64/0.14.11:
-    resolution: {integrity: sha512-bmYzDtwASBB8c+0/HVOAiE9diR7+8zLm/i3kEojUH2z0aIs6x/S4KiTuT5/0VKJ4zk69kXel1cNWlHBMkmavQg==, registry: https://registry.npm.taobao.org/, tarball: https://registry.npmmirror.com/esbuild-sunos-64/-/esbuild-sunos-64-0.14.11.tgz}
-    name: esbuild-sunos-64
-    version: 0.14.11
-    cpu: [x64]
-    os: [sunos]
-    requiresBuild: true
-    dev: true
-    optional: true
-
-  registry.npmmirror.com/esbuild-windows-32/0.13.15:
-    resolution: {integrity: sha512-fDMEf2g3SsJ599MBr50cY5ve5lP1wyVwTe6aLJsM01KtxyKkB4UT+fc5MXQFn3RLrAIAZOG+tHC+yXObpSn7Nw==, registry: https://registry.npm.taobao.org/, tarball: https://registry.npmmirror.com/esbuild-windows-32/-/esbuild-windows-32-0.13.15.tgz}
-    name: esbuild-windows-32
-    version: 0.13.15
-    cpu: [ia32]
-    os: [win32]
-    requiresBuild: true
-    dev: true
-    optional: true
-
-  registry.npmmirror.com/esbuild-windows-32/0.14.11:
-    resolution: {integrity: sha512-J1Ys5hMid8QgdY00OBvIolXgCQn1ARhYtxPnG6ESWNTty3ashtc4+As5nTrsErnv8ZGUcWZe4WzTP/DmEVX1UQ==, registry: https://registry.npm.taobao.org/, tarball: https://registry.npmmirror.com/esbuild-windows-32/-/esbuild-windows-32-0.14.11.tgz}
-    name: esbuild-windows-32
-    version: 0.14.11
-    cpu: [ia32]
-    os: [win32]
-    requiresBuild: true
-    dev: true
-    optional: true
-
-  registry.npmmirror.com/esbuild-windows-64/0.13.15:
-    resolution: {integrity: sha512-9aMsPRGDWCd3bGjUIKG/ZOJPKsiztlxl/Q3C1XDswO6eNX/Jtwu4M+jb6YDH9hRSUflQWX0XKAfWzgy5Wk54JQ==, registry: https://registry.npm.taobao.org/, tarball: https://registry.npmmirror.com/esbuild-windows-64/-/esbuild-windows-64-0.13.15.tgz}
-    name: esbuild-windows-64
-    version: 0.13.15
-    cpu: [x64]
-    os: [win32]
-    requiresBuild: true
-    dev: true
-    optional: true
-
-  registry.npmmirror.com/esbuild-windows-64/0.14.11:
-    resolution: {integrity: sha512-h9FmMskMuGeN/9G9+LlHPAoiQk9jlKDUn9yA0MpiGzwLa82E7r1b1u+h2a+InprbSnSLxDq/7p5YGtYVO85Mlg==, registry: https://registry.npm.taobao.org/, tarball: https://registry.npmmirror.com/esbuild-windows-64/-/esbuild-windows-64-0.14.11.tgz}
-    name: esbuild-windows-64
-    version: 0.14.11
-    cpu: [x64]
-    os: [win32]
-    requiresBuild: true
-    dev: true
-    optional: true
-
-  registry.npmmirror.com/esbuild-windows-arm64/0.13.15:
-    resolution: {integrity: sha512-zzvyCVVpbwQQATaf3IG8mu1IwGEiDxKkYUdA4FpoCHi1KtPa13jeScYDjlW0Qh+ebWzpKfR2ZwvqAQkSWNcKjA==, registry: https://registry.npm.taobao.org/, tarball: https://registry.npmmirror.com/esbuild-windows-arm64/-/esbuild-windows-arm64-0.13.15.tgz}
-    name: esbuild-windows-arm64
-    version: 0.13.15
-    cpu: [arm64]
-    os: [win32]
-    requiresBuild: true
-    dev: true
-    optional: true
-
-  registry.npmmirror.com/esbuild-windows-arm64/0.14.11:
-    resolution: {integrity: sha512-dZp7Krv13KpwKklt9/1vBFBMqxEQIO6ri7Azf8C+ob4zOegpJmha2XY9VVWP/OyQ0OWk6cEeIzMJwInRZrzBUQ==, registry: https://registry.npm.taobao.org/, tarball: https://registry.npmmirror.com/esbuild-windows-arm64/-/esbuild-windows-arm64-0.14.11.tgz}
-    name: esbuild-windows-arm64
-    version: 0.14.11
-    cpu: [arm64]
-    os: [win32]
-    requiresBuild: true
-    dev: true
-    optional: true
-
-  registry.npmmirror.com/fsevents/2.3.2:
-    resolution: {integrity: sha512-xiqMQR4xAeHTuB9uWm+fFRcIOgKBMiOBP+eXiyT7jsgVCq1bkVygt00oASowB7EdtpOHaaPgKt812P9ab+DDKA==, registry: https://registry.npm.taobao.org/, tarball: https://registry.npmmirror.com/fsevents/-/fsevents-2.3.2.tgz}
-    name: fsevents
-    version: 2.3.2
-    engines: {node: ^8.16.0 || ^10.6.0 || >=11.0.0}
-    os: [darwin]
-    requiresBuild: true
-    dev: true
-    optional: true
-
-  registry.npmmirror.com/graceful-fs/4.2.8:
-    resolution: {integrity: sha512-qkIilPUYcNhJpd33n0GBXTB1MMPp14TxEsEs0pTrsSVucApsYzW5V+Q8Qxhik6KU3evy+qkAAowTByymK0avdg==, registry: https://registry.npm.taobao.org/, tarball: https://registry.npmmirror.com/graceful-fs/-/graceful-fs-4.2.8.tgz}
-    name: graceful-fs
-    version: 4.2.8
-    dev: true
-
-  registry.npmmirror.com/source-map/0.6.1:
-    resolution: {integrity: sha512-UjgapumWlbMhkBgzT7Ykc5YXUT46F0iKu8SGXq0bcwP5dz/h0Plj6enJqjz1Zbq2l5WaqYnrVbwWOWMyF3F47g==, registry: https://registry.npm.taobao.org/, tarball: https://registry.npmmirror.com/source-map/-/source-map-0.6.1.tgz}
-    name: source-map
-    version: 0.6.1
-    engines: {node: '>=0.10.0'}
-    requiresBuild: true
-    dev: true
-    optional: true
-
-  registry.npmmirror.com/uglify-js/3.14.4:
-    resolution: {integrity: sha512-AbiSR44J0GoCeV81+oxcy/jDOElO2Bx3d0MfQCUShq7JRXaM4KtQopZsq2vFv8bCq2yMaGrw1FgygUd03RyRDA==, registry: https://registry.npm.taobao.org/, tarball: https://registry.npmmirror.com/uglify-js/-/uglify-js-3.14.4.tgz}
-    name: uglify-js
-    version: 3.14.4
-    engines: {node: '>=0.8.0'}
-    hasBin: true
-    requiresBuild: true
-    dev: true
-    optional: true+      commander: 2.20.3
+    dev: true